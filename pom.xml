<?xml version="1.0" encoding="utf-8"?>
<!--
 ~ The MIT License
 ~
 ~ Copyright (c) 2014, CloudBees, Inc.
 ~
 ~ Permission is hereby granted, free of charge, to any person obtaining a copy
 ~ of this software and associated documentation files (the "Software"), to deal
 ~ in the Software without restriction, including without limitation the rights
 ~ to use, copy, modify, merge, publish, distribute, sublicense, and/or sell
 ~ copies of the Software, and to permit persons to whom the Software is
 ~ furnished to do so, subject to the following conditions:
 ~
 ~ The above copyright notice and this permission notice shall be included in
 ~ all copies or substantial portions of the Software.
 ~
 ~ THE SOFTWARE IS PROVIDED "AS IS", WITHOUT WARRANTY OF ANY KIND, EXPRESS OR
 ~ IMPLIED, INCLUDING BUT NOT LIMITED TO THE WARRANTIES OF MERCHANTABILITY,
 ~ FITNESS FOR A PARTICULAR PURPOSE AND NONINFRINGEMENT. IN NO EVENT SHALL THE
 ~ AUTHORS OR COPYRIGHT HOLDERS BE LIABLE FOR ANY CLAIM, DAMAGES OR OTHER
 ~ LIABILITY, WHETHER IN AN ACTION OF CONTRACT, TORT OR OTHERWISE, ARISING FROM,
 ~ OUT OF OR IN CONNECTION WITH THE SOFTWARE OR THE USE OR OTHER DEALINGS IN
 ~ THE SOFTWARE.
 -->

<project xmlns="http://maven.apache.org/POM/4.0.0" xmlns:xsi="http://www.w3.org/2001/XMLSchema-instance" xsi:schemaLocation="http://maven.apache.org/POM/4.0.0 http://maven.apache.org/maven-v4_0_0.xsd">
  <modelVersion>4.0.0</modelVersion>

  <parent>
    <groupId>org.jenkins-ci.plugins</groupId>
    <artifactId>plugin</artifactId>
<<<<<<< HEAD
    <version>4.31</version>
    <relativePath />
=======
    <version>4.33</version>
>>>>>>> 43f98ed4
  </parent>

  <artifactId>metrics</artifactId>
  <version>${revision}${changelist}</version>
  <packaging>hpi</packaging>

  <name>Metrics Plugin</name>
  <description>
    This plugin exposes the Metrics API to Jenkins plugins.
  </description>
  <url>https://github.com/jenkinsci/metrics-plugin</url>
  <licenses>
    <license>
      <name>The MIT license</name>
      <url>https://opensource.org/licenses/MIT</url>
      <distribution>repo</distribution>
    </license>
  </licenses>

  <developers>
    <developer>
      <id>stephenconnolly</id>
      <name>Stephen Connolly</name>
    </developer>
  </developers>

  <scm>
    <connection>scm:git:git://github.com/jenkinsci/metrics-plugin.git</connection>
    <developerConnection>scm:git:git@github.com:jenkinsci/metrics-plugin.git</developerConnection>
    <url>http://github.com/jenkinsci/metrics-plugin</url>
    <tag>${scmTag}</tag>
  </scm>

  <properties>
    <java.level>8</java.level>
    <jenkins.version>2.319.1</jenkins.version>
    <metrics.version>4.1.6</metrics.version>
    <revision>4.0.2.9</revision>
    <changelist>-SNAPSHOT</changelist>
  </properties>

  <repositories>
    <repository>
      <id>repo.jenkins-ci.org</id>
      <url>https://repo.jenkins-ci.org/public/</url>
    </repository>
  </repositories>
  <pluginRepositories>
    <pluginRepository>
      <id>repo.jenkins-ci.org</id>
      <url>https://repo.jenkins-ci.org/public/</url>
    </pluginRepository>
  </pluginRepositories>

  <dependencyManagement>
    <dependencies>
      <dependency>
        <groupId>io.jenkins.tools.bom</groupId>
        <artifactId>bom-2.319.x</artifactId>
        <version>1036.v9f5a1aba8fab</version>
        <scope>import</scope>
        <type>pom</type>
      </dependency>
    </dependencies>
  </dependencyManagement>
  <dependencies>
    <!-- regular dependencies -->
    <dependency>
      <groupId>io.dropwizard.metrics</groupId>
      <artifactId>metrics-core</artifactId>
      <version>${metrics.version}</version>
      <exclusions>
        <exclusion>
          <!-- The version from Jenkins core takes precedence at runtime. -->
          <groupId>org.slf4j</groupId>
          <artifactId>slf4j-api</artifactId>
        </exclusion>
      </exclusions>
    </dependency>
    <dependency>
      <groupId>io.dropwizard.metrics</groupId>
      <artifactId>metrics-servlet</artifactId>
      <version>${metrics.version}</version>
      <exclusions>
        <exclusion>
          <!-- The version from Jenkins core takes precedence at runtime. -->
          <groupId>org.slf4j</groupId>
          <artifactId>slf4j-api</artifactId>
        </exclusion>
      </exclusions>
    </dependency>
    <dependency>
      <groupId>io.dropwizard.metrics</groupId>
      <artifactId>metrics-healthchecks</artifactId>
      <version>${metrics.version}</version>
      <exclusions>
        <exclusion>
          <!-- The version from Jenkins core takes precedence at runtime. -->
          <groupId>org.slf4j</groupId>
          <artifactId>slf4j-api</artifactId>
        </exclusion>
      </exclusions>
    </dependency>
    <dependency>
      <groupId>io.dropwizard.metrics</groupId>
      <artifactId>metrics-jvm</artifactId>
      <version>${metrics.version}</version>
      <exclusions>
        <exclusion>
          <!-- The version from Jenkins core takes precedence at runtime. -->
          <groupId>org.slf4j</groupId>
          <artifactId>slf4j-api</artifactId>
        </exclusion>
      </exclusions>
    </dependency>
    <dependency>
      <groupId>io.dropwizard.metrics</groupId>
      <artifactId>metrics-jmx</artifactId>
      <version>${metrics.version}</version>
      <exclusions>
        <exclusion>
          <!-- The version from Jenkins core takes precedence at runtime. -->
          <groupId>org.slf4j</groupId>
          <artifactId>slf4j-api</artifactId>
        </exclusion>
      </exclusions>
    </dependency>
    <dependency>
      <groupId>io.dropwizard.metrics</groupId>
      <artifactId>metrics-json</artifactId>
      <version>${metrics.version}</version>
      <exclusions>
        <exclusion>
          <!-- The version from Jenkins core takes precedence at runtime. -->
          <groupId>org.slf4j</groupId>
          <artifactId>slf4j-api</artifactId>
        </exclusion>
        <exclusion>
          <!-- use the version supplied by jackson2-api -->
          <groupId>com.fasterxml.jackson.core</groupId>
          <artifactId>jackson-databind</artifactId>
        </exclusion>
      </exclusions>
    </dependency>
    <!-- plugin dependencies -->
    <dependency>
      <groupId>org.jenkins-ci.plugins</groupId>
      <artifactId>jackson2-api</artifactId>
    </dependency>
    <dependency>
      <groupId>org.jenkins-ci.plugins</groupId>
      <artifactId>variant</artifactId>
    </dependency>
    <!-- jenkins dependencies -->
    <!-- test dependencies -->
    <dependency>
      <groupId>io.jenkins</groupId>
      <artifactId>configuration-as-code</artifactId>
      <scope>test</scope>
    </dependency>
    <dependency>
      <groupId>io.jenkins.configuration-as-code</groupId>
      <artifactId>test-harness</artifactId>
      <scope>test</scope>
    </dependency>
  </dependencies>

  <build>
    <plugins>
      <plugin>
        <groupId>com.infradna.tool</groupId>
        <artifactId>bridge-method-injector</artifactId>
        <version>1.23</version>
        <executions>
          <execution>
            <goals>
              <goal>process</goal>
            </goals>
          </execution>
        </executions>
      </plugin>
    </plugins>
  </build>

</project><|MERGE_RESOLUTION|>--- conflicted
+++ resolved
@@ -29,12 +29,8 @@
   <parent>
     <groupId>org.jenkins-ci.plugins</groupId>
     <artifactId>plugin</artifactId>
-<<<<<<< HEAD
-    <version>4.31</version>
+    <version>4.33</version>
     <relativePath />
-=======
-    <version>4.33</version>
->>>>>>> 43f98ed4
   </parent>
 
   <artifactId>metrics</artifactId>
