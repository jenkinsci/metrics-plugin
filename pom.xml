<?xml version="1.0" encoding="utf-8"?>
<!--
 ~ The MIT License
 ~
 ~ Copyright (c) 2014, CloudBees, Inc.
 ~
 ~ Permission is hereby granted, free of charge, to any person obtaining a copy
 ~ of this software and associated documentation files (the "Software"), to deal
 ~ in the Software without restriction, including without limitation the rights
 ~ to use, copy, modify, merge, publish, distribute, sublicense, and/or sell
 ~ copies of the Software, and to permit persons to whom the Software is
 ~ furnished to do so, subject to the following conditions:
 ~
 ~ The above copyright notice and this permission notice shall be included in
 ~ all copies or substantial portions of the Software.
 ~
 ~ THE SOFTWARE IS PROVIDED "AS IS", WITHOUT WARRANTY OF ANY KIND, EXPRESS OR
 ~ IMPLIED, INCLUDING BUT NOT LIMITED TO THE WARRANTIES OF MERCHANTABILITY,
 ~ FITNESS FOR A PARTICULAR PURPOSE AND NONINFRINGEMENT. IN NO EVENT SHALL THE
 ~ AUTHORS OR COPYRIGHT HOLDERS BE LIABLE FOR ANY CLAIM, DAMAGES OR OTHER
 ~ LIABILITY, WHETHER IN AN ACTION OF CONTRACT, TORT OR OTHERWISE, ARISING FROM,
 ~ OUT OF OR IN CONNECTION WITH THE SOFTWARE OR THE USE OR OTHER DEALINGS IN
 ~ THE SOFTWARE.
 -->

<project xmlns="http://maven.apache.org/POM/4.0.0" xmlns:xsi="http://www.w3.org/2001/XMLSchema-instance" xsi:schemaLocation="http://maven.apache.org/POM/4.0.0 http://maven.apache.org/maven-v4_0_0.xsd">
  <modelVersion>4.0.0</modelVersion>

  <parent>
    <groupId>org.jenkins-ci.plugins</groupId>
    <artifactId>plugin</artifactId>
<<<<<<< HEAD
    <version>4.29</version>
=======
    <version>4.31</version>
>>>>>>> 9e1e2794
    <relativePath />
  </parent>

  <artifactId>metrics</artifactId>
  <version>${revision}${changelist}</version>
  <packaging>hpi</packaging>

  <name>Metrics Plugin</name>
  <description>
    This plugin exposes the Metrics API to Jenkins plugins.
  </description>
  <url>https://github.com/jenkinsci/metrics-plugin</url>
  <licenses>
    <license>
      <name>The MIT license</name>
      <url>https://opensource.org/licenses/MIT</url>
      <distribution>repo</distribution>
    </license>
  </licenses>

  <developers>
    <developer>
      <id>stephenconnolly</id>
      <name>Stephen Connolly</name>
    </developer>
  </developers>

  <scm>
    <connection>scm:git:git://github.com/jenkinsci/metrics-plugin.git</connection>
    <developerConnection>scm:git:git@github.com:jenkinsci/metrics-plugin.git</developerConnection>
    <url>http://github.com/jenkinsci/metrics-plugin</url>
    <tag>${scmTag}</tag>
  </scm>

  <properties>
    <java.level>8</java.level>
<<<<<<< HEAD
    <jenkins.version>2.318</jenkins.version>
=======
    <jenkins.version>2.319.1</jenkins.version>
>>>>>>> 9e1e2794
    <metrics.version>4.1.6</metrics.version>
    <revision>4.0.2.9</revision>
    <changelist>-SNAPSHOT</changelist>
  </properties>

  <repositories>
    <repository>
      <id>repo.jenkins-ci.org</id>
      <url>https://repo.jenkins-ci.org/public/</url>
    </repository>
  </repositories>
  <pluginRepositories>
    <pluginRepository>
      <id>repo.jenkins-ci.org</id>
      <url>https://repo.jenkins-ci.org/public/</url>
    </pluginRepository>
  </pluginRepositories>

  <dependencyManagement>
    <dependencies>
      <dependency>
        <groupId>io.jenkins.tools.bom</groupId>
<<<<<<< HEAD
        <artifactId>bom-2.303.x</artifactId>
        <version>966.v3857b7c82032</version>
=======
        <artifactId>bom-2.319.x</artifactId>
        <version>1036.v9f5a1aba8fab</version>
>>>>>>> 9e1e2794
        <scope>import</scope>
        <type>pom</type>
      </dependency>
    </dependencies>
  </dependencyManagement>
  <dependencies>
    <!-- regular dependencies -->
    <dependency>
      <groupId>io.dropwizard.metrics</groupId>
      <artifactId>metrics-core</artifactId>
      <version>${metrics.version}</version>
      <exclusions>
        <exclusion>
          <!-- The version from Jenkins core takes precedence at runtime. -->
          <groupId>org.slf4j</groupId>
          <artifactId>slf4j-api</artifactId>
        </exclusion>
      </exclusions>
    </dependency>
    <dependency>
      <groupId>io.dropwizard.metrics</groupId>
      <artifactId>metrics-servlet</artifactId>
      <version>${metrics.version}</version>
      <exclusions>
        <exclusion>
          <!-- The version from Jenkins core takes precedence at runtime. -->
          <groupId>org.slf4j</groupId>
          <artifactId>slf4j-api</artifactId>
        </exclusion>
      </exclusions>
    </dependency>
    <dependency>
      <groupId>io.dropwizard.metrics</groupId>
      <artifactId>metrics-healthchecks</artifactId>
      <version>${metrics.version}</version>
      <exclusions>
        <exclusion>
          <!-- The version from Jenkins core takes precedence at runtime. -->
          <groupId>org.slf4j</groupId>
          <artifactId>slf4j-api</artifactId>
        </exclusion>
      </exclusions>
    </dependency>
    <dependency>
      <groupId>io.dropwizard.metrics</groupId>
      <artifactId>metrics-jvm</artifactId>
      <version>${metrics.version}</version>
      <exclusions>
        <exclusion>
          <!-- The version from Jenkins core takes precedence at runtime. -->
          <groupId>org.slf4j</groupId>
          <artifactId>slf4j-api</artifactId>
        </exclusion>
      </exclusions>
    </dependency>
    <dependency>
      <groupId>io.dropwizard.metrics</groupId>
      <artifactId>metrics-jmx</artifactId>
      <version>${metrics.version}</version>
      <exclusions>
        <exclusion>
          <!-- The version from Jenkins core takes precedence at runtime. -->
          <groupId>org.slf4j</groupId>
          <artifactId>slf4j-api</artifactId>
        </exclusion>
      </exclusions>
    </dependency>
    <dependency>
      <groupId>io.dropwizard.metrics</groupId>
      <artifactId>metrics-json</artifactId>
      <version>${metrics.version}</version>
      <exclusions>
        <exclusion>
          <!-- The version from Jenkins core takes precedence at runtime. -->
          <groupId>org.slf4j</groupId>
          <artifactId>slf4j-api</artifactId>
        </exclusion>
        <exclusion>
          <!-- use the version supplied by jackson2-api -->
          <groupId>com.fasterxml.jackson.core</groupId>
          <artifactId>jackson-databind</artifactId>
        </exclusion>
      </exclusions>
    </dependency>
    <!-- plugin dependencies -->
    <dependency>
      <groupId>org.jenkins-ci.plugins</groupId>
      <artifactId>jackson2-api</artifactId>
    </dependency>
    <dependency>
      <groupId>org.jenkins-ci.plugins</groupId>
      <artifactId>variant</artifactId>
    </dependency>
    <!-- jenkins dependencies -->
    <!-- test dependencies -->
    <dependency>
      <groupId>io.jenkins</groupId>
      <artifactId>configuration-as-code</artifactId>
      <scope>test</scope>
    </dependency>
    <dependency>
      <groupId>io.jenkins.configuration-as-code</groupId>
      <artifactId>test-harness</artifactId>
      <scope>test</scope>
    </dependency>
  </dependencies>

  <build>
    <plugins>
      <plugin>
        <groupId>com.infradna.tool</groupId>
        <artifactId>bridge-method-injector</artifactId>
        <version>1.21</version>
        <executions>
          <execution>
            <goals>
              <goal>process</goal>
            </goals>
          </execution>
        </executions>
      </plugin>
    </plugins>
  </build>

</project><|MERGE_RESOLUTION|>--- conflicted
+++ resolved
@@ -29,11 +29,7 @@
   <parent>
     <groupId>org.jenkins-ci.plugins</groupId>
     <artifactId>plugin</artifactId>
-<<<<<<< HEAD
-    <version>4.29</version>
-=======
     <version>4.31</version>
->>>>>>> 9e1e2794
     <relativePath />
   </parent>
 
@@ -70,11 +66,7 @@
 
   <properties>
     <java.level>8</java.level>
-<<<<<<< HEAD
-    <jenkins.version>2.318</jenkins.version>
-=======
     <jenkins.version>2.319.1</jenkins.version>
->>>>>>> 9e1e2794
     <metrics.version>4.1.6</metrics.version>
     <revision>4.0.2.9</revision>
     <changelist>-SNAPSHOT</changelist>
@@ -97,13 +89,8 @@
     <dependencies>
       <dependency>
         <groupId>io.jenkins.tools.bom</groupId>
-<<<<<<< HEAD
-        <artifactId>bom-2.303.x</artifactId>
-        <version>966.v3857b7c82032</version>
-=======
         <artifactId>bom-2.319.x</artifactId>
         <version>1036.v9f5a1aba8fab</version>
->>>>>>> 9e1e2794
         <scope>import</scope>
         <type>pom</type>
       </dependency>
