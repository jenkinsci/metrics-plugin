<?xml version="1.0" encoding="UTF-8"?>
<!--
 ~ The MIT License
 ~
 ~ Copyright (c) 2014, CloudBees, Inc.
 ~
 ~ Permission is hereby granted, free of charge, to any person obtaining a copy
 ~ of this software and associated documentation files (the "Software"), to deal
 ~ in the Software without restriction, including without limitation the rights
 ~ to use, copy, modify, merge, publish, distribute, sublicense, and/or sell
 ~ copies of the Software, and to permit persons to whom the Software is
 ~ furnished to do so, subject to the following conditions:
 ~
 ~ The above copyright notice and this permission notice shall be included in
 ~ all copies or substantial portions of the Software.
 ~
 ~ THE SOFTWARE IS PROVIDED "AS IS", WITHOUT WARRANTY OF ANY KIND, EXPRESS OR
 ~ IMPLIED, INCLUDING BUT NOT LIMITED TO THE WARRANTIES OF MERCHANTABILITY,
 ~ FITNESS FOR A PARTICULAR PURPOSE AND NONINFRINGEMENT. IN NO EVENT SHALL THE
 ~ AUTHORS OR COPYRIGHT HOLDERS BE LIABLE FOR ANY CLAIM, DAMAGES OR OTHER
 ~ LIABILITY, WHETHER IN AN ACTION OF CONTRACT, TORT OR OTHERWISE, ARISING FROM,
 ~ OUT OF OR IN CONNECTION WITH THE SOFTWARE OR THE USE OR OTHER DEALINGS IN
 ~ THE SOFTWARE.
 -->

<project xmlns="http://maven.apache.org/POM/4.0.0" xmlns:xsi="http://www.w3.org/2001/XMLSchema-instance" xsi:schemaLocation="http://maven.apache.org/POM/4.0.0 http://maven.apache.org/maven-v4_0_0.xsd">
  <modelVersion>4.0.0</modelVersion>

  <parent>
    <groupId>org.jenkins-ci.plugins</groupId>
    <artifactId>plugin</artifactId>
    <version>5.10</version>
    <relativePath />
  </parent>

  <artifactId>metrics</artifactId>
  <version>${revision}-${changelist}</version>
  <packaging>hpi</packaging>

  <name>Metrics Plugin</name>
  <url>https://github.com/jenkinsci/${project.artifactId}-plugin</url>
  <licenses>
    <license>
      <name>The MIT license</name>
      <url>https://opensource.org/licenses/MIT</url>
      <distribution>repo</distribution>
    </license>
  </licenses>

  <developers>
    <developer>
      <id>stephenconnolly</id>
      <name>Stephen Connolly</name>
    </developer>
  </developers>

  <scm>
    <connection>scm:git:https://github.com/${gitHubRepo}.git</connection>
    <developerConnection>scm:git:git@github.com:${gitHubRepo}.git</developerConnection>
    <url>https://github.com/${gitHubRepo}</url>
    <tag>${scmTag}</tag>
  </scm>

  <properties>
    <!-- https://www.jenkins.io/doc/developer/plugin-development/choosing-jenkins-baseline/ -->
    <jenkins.baseline>2.479</jenkins.baseline>
    <jenkins.version>${jenkins.baseline}.3</jenkins.version>
    <revision>4.2.21</revision>
    <changelist>999999-SNAPSHOT</changelist>
    <gitHubRepo>jenkinsci/${project.artifactId}-plugin</gitHubRepo>
    <useBeta>true</useBeta>
  </properties>

  <repositories>
    <repository>
      <id>repo.jenkins-ci.org</id>
      <url>https://repo.jenkins-ci.org/public/</url>
    </repository>
  </repositories>
  <pluginRepositories>
    <pluginRepository>
      <id>repo.jenkins-ci.org</id>
      <url>https://repo.jenkins-ci.org/public/</url>
    </pluginRepository>
  </pluginRepositories>

  <dependencyManagement>
    <dependencies>
      <dependency>
        <groupId>io.jenkins.tools.bom</groupId>
        <artifactId>bom-${jenkins.baseline}.x</artifactId>
<<<<<<< HEAD
        <version>4136.vca_c3202a_7fd1</version>
=======
        <version>4570.v1b_c718dd3b_1e</version>
>>>>>>> a64a295f
        <scope>import</scope>
        <type>pom</type>
      </dependency>
    </dependencies>
  </dependencyManagement>
  <dependencies>
    <!-- regular dependencies -->
    <dependency>
      <groupId>io.dropwizard.metrics</groupId>
      <artifactId>metrics-core</artifactId>
      <version>${revision}</version>
      <exclusions>
        <exclusion>
          <!-- The version from Jenkins core takes precedence at runtime. -->
          <groupId>org.slf4j</groupId>
          <artifactId>slf4j-api</artifactId>
        </exclusion>
      </exclusions>
    </dependency>
    <dependency>
      <groupId>io.dropwizard.metrics</groupId>
      <artifactId>metrics-servlet</artifactId>
      <version>${revision}</version>
      <exclusions>
        <exclusion>
          <!-- The version from Jenkins core takes precedence at runtime. -->
          <groupId>org.slf4j</groupId>
          <artifactId>slf4j-api</artifactId>
        </exclusion>
      </exclusions>
    </dependency>
    <dependency>
      <groupId>io.dropwizard.metrics</groupId>
      <artifactId>metrics-healthchecks</artifactId>
      <version>${revision}</version>
      <exclusions>
        <exclusion>
          <!-- The version from Jenkins core takes precedence at runtime. -->
          <groupId>org.slf4j</groupId>
          <artifactId>slf4j-api</artifactId>
        </exclusion>
      </exclusions>
    </dependency>
    <dependency>
      <groupId>io.dropwizard.metrics</groupId>
      <artifactId>metrics-jvm</artifactId>
      <version>${revision}</version>
      <exclusions>
        <exclusion>
          <!-- The version from Jenkins core takes precedence at runtime. -->
          <groupId>org.slf4j</groupId>
          <artifactId>slf4j-api</artifactId>
        </exclusion>
      </exclusions>
    </dependency>
    <dependency>
      <groupId>io.dropwizard.metrics</groupId>
      <artifactId>metrics-jmx</artifactId>
      <version>${revision}</version>
      <exclusions>
        <exclusion>
          <!-- The version from Jenkins core takes precedence at runtime. -->
          <groupId>org.slf4j</groupId>
          <artifactId>slf4j-api</artifactId>
        </exclusion>
      </exclusions>
    </dependency>
    <dependency>
      <groupId>io.dropwizard.metrics</groupId>
      <artifactId>metrics-json</artifactId>
      <version>${revision}</version>
      <exclusions>
        <exclusion>
          <!-- The version from Jenkins core takes precedence at runtime. -->
          <groupId>org.slf4j</groupId>
          <artifactId>slf4j-api</artifactId>
        </exclusion>
        <exclusion>
          <!-- use the version supplied by jackson2-api -->
          <groupId>com.fasterxml.jackson.core</groupId>
          <artifactId>jackson-databind</artifactId>
        </exclusion>
        <exclusion>
          <!-- use the version supplied by jackson2-api -->
          <groupId>com.fasterxml.jackson.core</groupId>
          <artifactId>jackson-core</artifactId>
        </exclusion>
      </exclusions>
    </dependency>
    <!-- plugin dependencies -->
    <dependency>
      <groupId>io.jenkins.plugins</groupId>
      <artifactId>ionicons-api</artifactId>
    </dependency>
    <dependency>
      <groupId>org.jenkins-ci.plugins</groupId>
      <artifactId>jackson2-api</artifactId>
    </dependency>
    <dependency>
      <groupId>org.jenkins-ci.plugins</groupId>
      <artifactId>variant</artifactId>
    </dependency>
    <!-- jenkins dependencies -->
    <!-- test dependencies -->
    <dependency>
      <groupId>io.jenkins</groupId>
      <artifactId>configuration-as-code</artifactId>
      <scope>test</scope>
    </dependency>
    <dependency>
      <groupId>org.jenkins-ci.plugins.workflow</groupId>
      <artifactId>workflow-basic-steps</artifactId>
      <scope>test</scope>
    </dependency>
    <dependency>
      <groupId>org.jenkins-ci.plugins.workflow</groupId>
      <artifactId>workflow-cps</artifactId>
      <scope>test</scope>
    </dependency>
    <dependency>
      <groupId>org.jenkins-ci.plugins.workflow</groupId>
      <artifactId>workflow-job</artifactId>
      <scope>test</scope>
    </dependency>
    <dependency>
      <groupId>io.jenkins.configuration-as-code</groupId>
      <artifactId>test-harness</artifactId>
      <scope>test</scope>
      <exclusions>
        <exclusion>
          <groupId>org.jenkins-ci.main</groupId>
          <artifactId>jenkins-test-harness</artifactId>
        </exclusion>
      </exclusions>
    </dependency>
  </dependencies>

  <build>
    <plugins>
      <plugin>
        <groupId>com.infradna.tool</groupId>
        <artifactId>bridge-method-injector</artifactId>
        <version>1.30</version>
        <executions>
          <execution>
            <goals>
              <goal>process</goal>
            </goals>
          </execution>
        </executions>
      </plugin>
    </plugins>
  </build>

</project><|MERGE_RESOLUTION|>--- conflicted
+++ resolved
@@ -89,11 +89,7 @@
       <dependency>
         <groupId>io.jenkins.tools.bom</groupId>
         <artifactId>bom-${jenkins.baseline}.x</artifactId>
-<<<<<<< HEAD
-        <version>4136.vca_c3202a_7fd1</version>
-=======
         <version>4570.v1b_c718dd3b_1e</version>
->>>>>>> a64a295f
         <scope>import</scope>
         <type>pom</type>
       </dependency>
