--- conflicted
+++ resolved
@@ -62,13 +62,8 @@
   </scm>
 
   <properties>
-<<<<<<< HEAD
     <jenkins.version>2.346.3</jenkins.version>
-    <revision>4.2.10</revision>
-=======
-    <jenkins.version>2.346.1</jenkins.version>
     <revision>4.2.13</revision>
->>>>>>> 43496ebc
     <changelist>999999-SNAPSHOT</changelist>
     <gitHubRepo>jenkinsci/${project.artifactId}-plugin</gitHubRepo>
   </properties>
