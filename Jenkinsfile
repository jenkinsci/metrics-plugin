--- conflicted
+++ resolved
@@ -1,12 +1,4 @@
 buildPlugin(configurations: [
-<<<<<<< HEAD
-    // Test Windows & Linux with default values
     [ platform: "linux", jdk: "8" ],
-    //[ platform: "windows", jdk: "8" ],
-
-    // Checking JDK 11 
-=======
-    [ platform: "linux", jdk: "8" ],
->>>>>>> 4fa77062
     [ platform: "linux", jdk: "11" ]
 ])