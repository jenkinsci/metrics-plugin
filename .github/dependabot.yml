--- conflicted
+++ resolved
@@ -3,16 +3,8 @@
   - package-ecosystem: maven
     directory: "/"
     schedule:
-<<<<<<< HEAD
-      interval: weekly
-    open-pull-requests-limit: 10
-    target-branch: master
-    labels:
-      - dependencies
-=======
       interval: "weekly"
   - package-ecosystem: github-actions
     directory: /
     schedule:
-      interval: weekly
->>>>>>> 5ef16e16
+      interval: weekly